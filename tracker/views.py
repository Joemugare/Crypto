# tracker/views.py
from django.shortcuts import render, redirect, get_object_or_404
from django.contrib import messages
from django.contrib.auth import login, logout
from django.contrib.auth.decorators import login_required
from django.contrib.auth.forms import UserCreationForm, AuthenticationForm
from django.core.exceptions import ValidationError
from django.http import JsonResponse
from django.core.cache import cache
from decimal import Decimal
import requests
import logging
<<<<<<< HEAD
=======
import time
>>>>>>> 3c052a52
from .models import Portfolio, Watchlist, Alert, CryptoPrice
from .utils import fetch_market_data, fetch_valid_coins, fetch_news, fetch_sentiment

logger = logging.getLogger(__name__)

def home(request):
<<<<<<< HEAD
    try:
        market_data = cache.get('market_data') or fetch_market_data() or {}
        formatted_data = {}
        for coin_id, data in market_data.items():
            formatted_data[coin_id] = {
                'usd': data['usd'],
                'usd_24h_change': data['usd_24h_change'],
                'volume_24h': data['volume_24h'],
                'sentiment': data.get('sentiment', 'Neutral'),
                'name': ' '.join(word.capitalize() for word in coin_id.replace('_', ' ').split())
            }
        cache.set('market_data', formatted_data, timeout=300)
    except Exception as e:
        logger.error(f"Error in home view: {e}")
        formatted_data = {}
        messages.error(request, "Failed to fetch market data. Please try again later.")
=======
    market_data = cache.get('market_data') or fetch_market_data() or {}
    cache.set('market_data', market_data, timeout=3600)  # Cache for 1 hour
    formatted_data = {}
    for coin_id, data in market_data.items():
        formatted_data[coin_id] = {
            'usd': data['usd'],
            'usd_24h_change': data['usd_24h_change'],
            'volume_24h': data['volume_24h'],
            'sentiment': data.get('sentiment', 'Neutral'),
            'name': ' '.join(word.capitalize() for word in coin_id.replace('_', ' ').split())
        }
>>>>>>> 3c052a52
    return render(request, "home.html", {
        "market_data": formatted_data,
        "is_data_live": bool(formatted_data)
    })

@login_required
def dashboard(request):
    market_data = cache.get('market_data') or fetch_market_data() or {}
    cache.set('market_data', market_data, timeout=3600)
    price_map = {coin: Decimal(str(data["usd"])) for coin, data in market_data.items()}

    portfolio_qs = Portfolio.objects.filter(user=request.user)
    portfolio_empty = not portfolio_qs.exists()

    current_value = sum(p.amount * price_map.get(p.cryptocurrency, Decimal('0.0')) for p in portfolio_qs)
    invested = sum(p.amount * p.purchase_price for p in portfolio_qs)
    profit_loss = current_value - invested

    summary_data = {
        "current_value": current_value,
        "invested": invested,
        "profit_loss": profit_loss
    }

    price_history = CryptoPrice.objects.order_by("-timestamp")[:50]
    chart_data = {
        "labels": [p.timestamp.strftime("%Y-%m-%d %H:%M") for p in price_history],
        "values": [float(p.price_usd) for p in price_history]
    }

    portfolio_labels = [p.cryptocurrency.capitalize() for p in portfolio_qs]
    portfolio_values = [float(p.amount * price_map.get(p.cryptocurrency, Decimal('0.0'))) for p in portfolio_qs]

    return render(request, "dashboard.html", {
        "market_data": market_data,
        "summary_data": summary_data,
        "chart_data": chart_data,
        "portfolio_labels": portfolio_labels,
        "portfolio_values": portfolio_values,
        "portfolio_empty": portfolio_empty,
        "is_data_live": bool(market_data)
    })

@login_required
def portfolio(request):
    market_data = cache.get('market_data') or fetch_market_data() or {}
    cache.set('market_data', market_data, timeout=3600)
    price_map = {coin: Decimal(str(data["usd"])) for coin, data in market_data.items()}

    portfolio_qs = Portfolio.objects.filter(user=request.user)
<<<<<<< HEAD
    # Fetch prices for coins not in market_data
    for p in portfolio_qs:
        if p.cryptocurrency not in price_map:
            try:
                response = requests.get(
                    f"https://api.coingecko.com/api/v3/coins/{p.cryptocurrency}/market_chart?vs_currency=usd&days=1"
                )
                response.raise_for_status()
                data = response.json()
                price_map[p.cryptocurrency] = Decimal(str(data['prices'][-1][1]))
            except requests.RequestException as e:
                logger.error(f"Error fetching price for {p.cryptocurrency}: {e}")
                price_map[p.cryptocurrency] = Decimal('0.0')
=======
    # Batch fetch prices for coins not in top 50
    missing_coins = [p.cryptocurrency for p in portfolio_qs if p.cryptocurrency not in price_map]
    if missing_coins:
        for attempt in range(3):
            try:
                coin_ids = ','.join(missing_coins)
                response = requests.get(
                    f"https://api.coingecko.com/api/v3/simple/price?ids={coin_ids}&vs_currencies=usd"
                )
                response.raise_for_status()
                data = response.json()
                for coin in missing_coins:
                    price = data.get(coin, {}).get('usd', 0.0)
                    price_map[coin] = Decimal(str(price))
                logger.info(f"Fetched prices for {len(missing_coins)} missing coins: {missing_coins}")
                break
            except requests.exceptions.HTTPError as e:
                if e.response.status_code == 429:
                    wait_time = 2 ** attempt * 10
                    logger.warning(f"Rate limit hit for batch price fetch. Retrying in {wait_time}s...")
                    time.sleep(wait_time)
                else:
                    logger.error(f"Error fetching batch prices: {e}")
                    break
            except requests.RequestException as e:
                logger.error(f"Error fetching batch prices: {e}")
                break
>>>>>>> 3c052a52

    portfolio_data = [{
        "cryptocurrency": p.cryptocurrency,
        "amount": p.amount,
        "purchase_price": p.purchase_price,
        "current_price": price_map.get(p.cryptocurrency, Decimal('0.0')),
        "profit_loss": (price_map.get(p.cryptocurrency, Decimal('0.0')) * p.amount) -
                       (p.purchase_price * p.amount)
    } for p in portfolio_qs]

    return render(request, "portfolio.html", {
        "portfolio": portfolio_data,
        "edit_item": None
    })

@login_required
def add_to_portfolio(request):
    if request.method == "POST":
        cryptocurrency = request.POST.get("cryptocurrency")
        amount = request.POST.get("amount")
        purchase_price = request.POST.get("purchase_price")

        try:
            if not cryptocurrency or not amount or not purchase_price:
                raise ValidationError("All fields are required.")
            amount = Decimal(amount)
            purchase_price = Decimal(purchase_price)
            if amount <= 0 or purchase_price <= 0:
                raise ValidationError("Amount and purchase price must be positive.")
            valid_coins = fetch_valid_coins()
<<<<<<< HEAD
            if cryptocurrency.lower() not in valid_coins:
=======
            if not valid_coins:  # Fallback if API fails
                logger.warning("Valid coins list empty, skipping validation")
            elif cryptocurrency.lower() not in valid_coins:
>>>>>>> 3c052a52
                logger.info(f"Invalid cryptocurrency: {cryptocurrency.lower()} not in {valid_coins[:10]}...")
                raise ValidationError("Invalid cryptocurrency.")
        except (ValidationError, ValueError) as e:
            messages.error(request, str(e))
            return redirect("portfolio")

        Portfolio.objects.create(
            user=request.user,
            cryptocurrency=cryptocurrency.lower(),
            amount=amount,
            purchase_price=purchase_price
        )
        messages.success(request, f"Added {cryptocurrency} to portfolio")
        return redirect("portfolio")

    return redirect("portfolio")

@login_required
def edit_asset(request, cryptocurrency):
    portfolio_item = get_object_or_404(Portfolio, user=request.user, cryptocurrency=cryptocurrency.lower())

    if request.method == "POST":
        amount = request.POST.get("amount")
        purchase_price = request.POST.get("purchase_price")

        try:
            if not amount or not purchase_price:
                raise ValidationError("All fields are required.")
            amount = Decimal(amount)
            purchase_price = Decimal(purchase_price)
            if amount <= 0 or purchase_price <= 0:
                raise ValidationError("Amount and purchase price must be positive.")
        except (ValidationError, ValueError) as e:
            messages.error(request, str(e))
            return redirect("portfolio")

        portfolio_item.amount = amount
        portfolio_item.purchase_price = purchase_price
        portfolio_item.save()
        messages.success(request, f"Updated {cryptocurrency} in portfolio")
        return redirect("portfolio")

    market_data = cache.get('market_data') or fetch_market_data() or {}
    cache.set('market_data', market_data, timeout=3600)
    price_map = {coin: Decimal(str(data["usd"])) for coin, data in market_data.items()}
    portfolio_qs = Portfolio.objects.filter(user=request.user)
    portfolio_data = [{
        "cryptocurrency": p.cryptocurrency,
        "amount": p.amount,
        "purchase_price": p.purchase_price,
        "current_price": price_map.get(p.cryptocurrency, Decimal('0.0')),
        "profit_loss": (price_map.get(p.cryptocurrency, Decimal('0.0')) * p.amount) -
                       (p.purchase_price * p.amount)
    } for p in portfolio_qs]

    return render(request, "portfolio.html", {
        "portfolio": portfolio_data,
        "edit_item": portfolio_item
    })

@login_required
def remove_asset(request, cryptocurrency):
    if request.method == "POST":
        portfolio_item = get_object_or_404(Portfolio, user=request.user, cryptocurrency=cryptocurrency.lower())
        portfolio_item.delete()
        messages.success(request, f"Removed {cryptocurrency} from portfolio")
        return redirect("portfolio")
    return redirect("portfolio")

@login_required
def watchlist(request):
    market_data = cache.get('market_data') or fetch_market_data() or {}
    cache.set('market_data', market_data, timeout=3600)
    price_map = {coin: Decimal(str(data["usd"])) for coin, data in market_data.items()}
    watchlist_qs = Watchlist.objects.filter(user=request.user)
    watchlist_data = [{
        "cryptocurrency": w.cryptocurrency,
        "current_price": price_map.get(w.cryptocurrency, Decimal('0.0'))
    } for w in watchlist_qs]
    return render(request, "watchlist.html", {"watchlist": watchlist_data})

@login_required
def add_to_watchlist(request):
    if request.method == "POST":
        cryptocurrency = request.POST.get("cryptocurrency")
        try:
            if not cryptocurrency:
                raise ValidationError("Cryptocurrency is required.")
            valid_coins = fetch_valid_coins()
<<<<<<< HEAD
            if cryptocurrency.lower() not in valid_coins:
=======
            if not valid_coins:
                logger.warning("Valid coins list empty, skipping validation")
            elif cryptocurrency.lower() not in valid_coins:
>>>>>>> 3c052a52
                logger.info(f"Invalid cryptocurrency for watchlist: {cryptocurrency.lower()}")
                raise ValidationError("Invalid cryptocurrency.")
        except ValidationError as e:
            messages.error(request, str(e))
            return redirect("watchlist")

        Watchlist.objects.create(
            user=request.user,
            cryptocurrency=cryptocurrency.lower()
        )
        messages.success(request, f"Added {cryptocurrency} to watchlist")
        return redirect("watchlist")

    return redirect("watchlist")

@login_required
def alerts(request):
    alerts_qs = Alert.objects.filter(user=request.user)
    return render(request, "alerts.html", {"alerts": alerts_qs})

@login_required
def add_alert(request):
    if request.method == "POST":
        cryptocurrency = request.POST.get("cryptocurrency")
        target_price = request.POST.get("target_price")
        condition = request.POST.get("condition")

        try:
            if not cryptocurrency or not target_price or not condition:
                raise ValidationError("All fields are required.")
            target_price = Decimal(target_price)
            if target_price <= 0:
                raise ValidationError("Target price must be positive.")
            valid_coins = fetch_valid_coins()
<<<<<<< HEAD
            if cryptocurrency.lower() not in valid_coins:
=======
            if not valid_coins:
                logger.warning("Valid coins list empty, skipping validation")
            elif cryptocurrency.lower() not in valid_coins:
>>>>>>> 3c052a52
                logger.info(f"Invalid cryptocurrency for alert: {cryptocurrency.lower()}")
                raise ValidationError("Invalid cryptocurrency.")
            if condition not in ["above", "below"]:
                raise ValidationError("Invalid condition.")
        except (ValidationError, ValueError) as e:
            messages.error(request, str(e))
            return redirect("alerts")

        Alert.objects.create(
            user=request.user,
            cryptocurrency=cryptocurrency.lower(),
            target_price=target_price,
            condition=condition
        )
        messages.success(request, f"Alert set for {cryptocurrency}")
        return redirect("alerts")

    return redirect("alerts")

@login_required
def technical(request):
    price_history = CryptoPrice.objects.order_by("-timestamp")[:50]
    chart_data = {
        "labels": [p.timestamp.strftime("%Y-%m-%d %H:%M") for p in price_history],
        "values": [float(p.price_usd) for p in price_history]
    }
    return render(request, "technical.html", {"chart_data": chart_data})

def custom_login(request):
    if request.method == "POST":
        form = AuthenticationForm(request, data=request.POST)
        if form.is_valid():
            login(request, form.get_user())
            messages.success(request, "Logged in successfully!")
            return redirect("dashboard")
        messages.error(request, "Invalid credentials")
        return render(request, "registration/login.html", {"form": form})
    return render(request, "registration/login.html", {"form": AuthenticationForm()})

def custom_logout(request):
    logout(request)
    messages.success(request, "Logged out successfully!")
    return redirect("home")

def register(request):
    if request.method == "POST":
        form = UserCreationForm(request.POST)
        if form.is_valid():
            form.save()
            messages.success(request, "Account created successfully! Please log in.")
            return redirect("login")
        messages.error(request, "Please correct the errors below.")
        return render(request, "registration/register.html", {"form": form})
    return render(request, "registration/register.html", {"form": UserCreationForm()})

def profile(request):
    return render(request, 'profile.html', {'user': request.user})

def settings(request):
    return render(request, 'settings.html')

def search(request):
    query = request.GET.get('q', '')
    market_data = cache.get('market_data') or fetch_market_data() or {}
    cache.set('market_data', market_data, timeout=3600)
    results = {k: v for k, v in market_data.items() if query.lower() in k.lower()}
    return render(request, 'search.html', {'query': query, 'results': results})

def about(request):
    return render(request, 'about.html')

def contact(request):
    return render(request, 'contact.html')

def terms(request):
    return render(request, 'terms.html')

def privacy(request):
    return render(request, 'privacy.html')

def news(request):
    try:
        news_data = fetch_news() or []
    except Exception:
        news_data = []
        messages.error(request, "Failed to fetch news. Please try again later.")
    return render(request, "news.html", {"news_data": news_data})

def live_charts(request):
    market_data = cache.get('market_data') or fetch_market_data() or {}
    cache.set('market_data', market_data, timeout=3600)
    return render(request, "live_charts.html", {"market_data": market_data})

def market_data_api(request):
    try:
        market_data = cache.get('market_data') or fetch_market_data() or {}
        query = request.GET.get('search', '').lower()
        if query:
            valid_coins = fetch_valid_coins()
<<<<<<< HEAD
            filtered_coins = [coin for coin in valid_coins if query in coin]
            market_data = {
                coin: market_data.get(coin, {"usd": 0.0, "usd_24h_change": 0.0, "volume_24h": 0.0, "sentiment": "Neutral"})
                for coin in filtered_coins[:50]
            }
        cache.set('market_data', market_data, timeout=300)
=======
            if not valid_coins:
                logger.warning("Valid coins list empty, returning empty market data")
                market_data = {}
            else:
                filtered_coins = [coin for coin in valid_coins if query in coin]
                market_data = {
                    coin: market_data.get(coin, {"usd": 0.0, "usd_24h_change": 0.0, "volume_24h": 0.0, "sentiment": "Neutral"})
                    for coin in filtered_coins[:50]
                }
        cache.set('market_data', market_data, timeout=3600)
>>>>>>> 3c052a52
        sentiment_data = fetch_sentiment() or {"score": 0.5, "label": "Neutral"}
        response = {
            "market_data": market_data,
            "sentiment": sentiment_data
        }
    except Exception as e:
        logger.error(f"Error in market_data_api: {e}")
        response = {"market_data": {}, "sentiment": {"score": 0.5, "label": "Neutral"}}
    return JsonResponse(response)

@login_required
def alerts_api(request):
    try:
        alerts_qs = Alert.objects.filter(user=request.user)
        alerts_data = [{
            "cryptocurrency": alert.cryptocurrency,
            "target_price": float(alert.target_price),
            "condition": alert.condition,
            "created_at": alert.created_at.strftime("%Y-%m-%d %H:%M:%S")
        } for alert in alerts_qs]
        return JsonResponse({"alerts": alerts_data})
    except Exception as e:
        return JsonResponse({"error": str(e)}, status=500)

def clear_cache(request):
    cache.clear()
<<<<<<< HEAD
    return JsonResponse({"status": "Cache cleared"})
=======
    return JsonResponse({"status": "Cache cleared"})

>>>>>>> 3c052a52
<|MERGE_RESOLUTION|>--- conflicted
+++ resolved
@@ -1,469 +1,456 @@
-# tracker/views.py
-from django.shortcuts import render, redirect, get_object_or_404
-from django.contrib import messages
-from django.contrib.auth import login, logout
-from django.contrib.auth.decorators import login_required
-from django.contrib.auth.forms import UserCreationForm, AuthenticationForm
-from django.core.exceptions import ValidationError
-from django.http import JsonResponse
-from django.core.cache import cache
-from decimal import Decimal
-import requests
-import logging
-<<<<<<< HEAD
-=======
-import time
->>>>>>> 3c052a52
-from .models import Portfolio, Watchlist, Alert, CryptoPrice
-from .utils import fetch_market_data, fetch_valid_coins, fetch_news, fetch_sentiment
-
-logger = logging.getLogger(__name__)
-
-def home(request):
-<<<<<<< HEAD
-    try:
-        market_data = cache.get('market_data') or fetch_market_data() or {}
-        formatted_data = {}
-        for coin_id, data in market_data.items():
-            formatted_data[coin_id] = {
-                'usd': data['usd'],
-                'usd_24h_change': data['usd_24h_change'],
-                'volume_24h': data['volume_24h'],
-                'sentiment': data.get('sentiment', 'Neutral'),
-                'name': ' '.join(word.capitalize() for word in coin_id.replace('_', ' ').split())
-            }
-        cache.set('market_data', formatted_data, timeout=300)
-    except Exception as e:
-        logger.error(f"Error in home view: {e}")
-        formatted_data = {}
-        messages.error(request, "Failed to fetch market data. Please try again later.")
-=======
-    market_data = cache.get('market_data') or fetch_market_data() or {}
-    cache.set('market_data', market_data, timeout=3600)  # Cache for 1 hour
-    formatted_data = {}
-    for coin_id, data in market_data.items():
-        formatted_data[coin_id] = {
-            'usd': data['usd'],
-            'usd_24h_change': data['usd_24h_change'],
-            'volume_24h': data['volume_24h'],
-            'sentiment': data.get('sentiment', 'Neutral'),
-            'name': ' '.join(word.capitalize() for word in coin_id.replace('_', ' ').split())
-        }
->>>>>>> 3c052a52
-    return render(request, "home.html", {
-        "market_data": formatted_data,
-        "is_data_live": bool(formatted_data)
-    })
-
-@login_required
-def dashboard(request):
-    market_data = cache.get('market_data') or fetch_market_data() or {}
-    cache.set('market_data', market_data, timeout=3600)
-    price_map = {coin: Decimal(str(data["usd"])) for coin, data in market_data.items()}
-
-    portfolio_qs = Portfolio.objects.filter(user=request.user)
-    portfolio_empty = not portfolio_qs.exists()
-
-    current_value = sum(p.amount * price_map.get(p.cryptocurrency, Decimal('0.0')) for p in portfolio_qs)
-    invested = sum(p.amount * p.purchase_price for p in portfolio_qs)
-    profit_loss = current_value - invested
-
-    summary_data = {
-        "current_value": current_value,
-        "invested": invested,
-        "profit_loss": profit_loss
-    }
-
-    price_history = CryptoPrice.objects.order_by("-timestamp")[:50]
-    chart_data = {
-        "labels": [p.timestamp.strftime("%Y-%m-%d %H:%M") for p in price_history],
-        "values": [float(p.price_usd) for p in price_history]
-    }
-
-    portfolio_labels = [p.cryptocurrency.capitalize() for p in portfolio_qs]
-    portfolio_values = [float(p.amount * price_map.get(p.cryptocurrency, Decimal('0.0'))) for p in portfolio_qs]
-
-    return render(request, "dashboard.html", {
-        "market_data": market_data,
-        "summary_data": summary_data,
-        "chart_data": chart_data,
-        "portfolio_labels": portfolio_labels,
-        "portfolio_values": portfolio_values,
-        "portfolio_empty": portfolio_empty,
-        "is_data_live": bool(market_data)
-    })
-
-@login_required
-def portfolio(request):
-    market_data = cache.get('market_data') or fetch_market_data() or {}
-    cache.set('market_data', market_data, timeout=3600)
-    price_map = {coin: Decimal(str(data["usd"])) for coin, data in market_data.items()}
-
-    portfolio_qs = Portfolio.objects.filter(user=request.user)
-<<<<<<< HEAD
-    # Fetch prices for coins not in market_data
-    for p in portfolio_qs:
-        if p.cryptocurrency not in price_map:
-            try:
-                response = requests.get(
-                    f"https://api.coingecko.com/api/v3/coins/{p.cryptocurrency}/market_chart?vs_currency=usd&days=1"
-                )
-                response.raise_for_status()
-                data = response.json()
-                price_map[p.cryptocurrency] = Decimal(str(data['prices'][-1][1]))
-            except requests.RequestException as e:
-                logger.error(f"Error fetching price for {p.cryptocurrency}: {e}")
-                price_map[p.cryptocurrency] = Decimal('0.0')
-=======
-    # Batch fetch prices for coins not in top 50
-    missing_coins = [p.cryptocurrency for p in portfolio_qs if p.cryptocurrency not in price_map]
-    if missing_coins:
-        for attempt in range(3):
-            try:
-                coin_ids = ','.join(missing_coins)
-                response = requests.get(
-                    f"https://api.coingecko.com/api/v3/simple/price?ids={coin_ids}&vs_currencies=usd"
-                )
-                response.raise_for_status()
-                data = response.json()
-                for coin in missing_coins:
-                    price = data.get(coin, {}).get('usd', 0.0)
-                    price_map[coin] = Decimal(str(price))
-                logger.info(f"Fetched prices for {len(missing_coins)} missing coins: {missing_coins}")
-                break
-            except requests.exceptions.HTTPError as e:
-                if e.response.status_code == 429:
-                    wait_time = 2 ** attempt * 10
-                    logger.warning(f"Rate limit hit for batch price fetch. Retrying in {wait_time}s...")
-                    time.sleep(wait_time)
-                else:
-                    logger.error(f"Error fetching batch prices: {e}")
-                    break
-            except requests.RequestException as e:
-                logger.error(f"Error fetching batch prices: {e}")
-                break
->>>>>>> 3c052a52
-
-    portfolio_data = [{
-        "cryptocurrency": p.cryptocurrency,
-        "amount": p.amount,
-        "purchase_price": p.purchase_price,
-        "current_price": price_map.get(p.cryptocurrency, Decimal('0.0')),
-        "profit_loss": (price_map.get(p.cryptocurrency, Decimal('0.0')) * p.amount) -
-                       (p.purchase_price * p.amount)
-    } for p in portfolio_qs]
-
-    return render(request, "portfolio.html", {
-        "portfolio": portfolio_data,
-        "edit_item": None
-    })
-
-@login_required
-def add_to_portfolio(request):
-    if request.method == "POST":
-        cryptocurrency = request.POST.get("cryptocurrency")
-        amount = request.POST.get("amount")
-        purchase_price = request.POST.get("purchase_price")
-
-        try:
-            if not cryptocurrency or not amount or not purchase_price:
-                raise ValidationError("All fields are required.")
-            amount = Decimal(amount)
-            purchase_price = Decimal(purchase_price)
-            if amount <= 0 or purchase_price <= 0:
-                raise ValidationError("Amount and purchase price must be positive.")
-            valid_coins = fetch_valid_coins()
-<<<<<<< HEAD
-            if cryptocurrency.lower() not in valid_coins:
-=======
-            if not valid_coins:  # Fallback if API fails
-                logger.warning("Valid coins list empty, skipping validation")
-            elif cryptocurrency.lower() not in valid_coins:
->>>>>>> 3c052a52
-                logger.info(f"Invalid cryptocurrency: {cryptocurrency.lower()} not in {valid_coins[:10]}...")
-                raise ValidationError("Invalid cryptocurrency.")
-        except (ValidationError, ValueError) as e:
-            messages.error(request, str(e))
-            return redirect("portfolio")
-
-        Portfolio.objects.create(
-            user=request.user,
-            cryptocurrency=cryptocurrency.lower(),
-            amount=amount,
-            purchase_price=purchase_price
-        )
-        messages.success(request, f"Added {cryptocurrency} to portfolio")
-        return redirect("portfolio")
-
-    return redirect("portfolio")
-
-@login_required
-def edit_asset(request, cryptocurrency):
-    portfolio_item = get_object_or_404(Portfolio, user=request.user, cryptocurrency=cryptocurrency.lower())
-
-    if request.method == "POST":
-        amount = request.POST.get("amount")
-        purchase_price = request.POST.get("purchase_price")
-
-        try:
-            if not amount or not purchase_price:
-                raise ValidationError("All fields are required.")
-            amount = Decimal(amount)
-            purchase_price = Decimal(purchase_price)
-            if amount <= 0 or purchase_price <= 0:
-                raise ValidationError("Amount and purchase price must be positive.")
-        except (ValidationError, ValueError) as e:
-            messages.error(request, str(e))
-            return redirect("portfolio")
-
-        portfolio_item.amount = amount
-        portfolio_item.purchase_price = purchase_price
-        portfolio_item.save()
-        messages.success(request, f"Updated {cryptocurrency} in portfolio")
-        return redirect("portfolio")
-
-    market_data = cache.get('market_data') or fetch_market_data() or {}
-    cache.set('market_data', market_data, timeout=3600)
-    price_map = {coin: Decimal(str(data["usd"])) for coin, data in market_data.items()}
-    portfolio_qs = Portfolio.objects.filter(user=request.user)
-    portfolio_data = [{
-        "cryptocurrency": p.cryptocurrency,
-        "amount": p.amount,
-        "purchase_price": p.purchase_price,
-        "current_price": price_map.get(p.cryptocurrency, Decimal('0.0')),
-        "profit_loss": (price_map.get(p.cryptocurrency, Decimal('0.0')) * p.amount) -
-                       (p.purchase_price * p.amount)
-    } for p in portfolio_qs]
-
-    return render(request, "portfolio.html", {
-        "portfolio": portfolio_data,
-        "edit_item": portfolio_item
-    })
-
-@login_required
-def remove_asset(request, cryptocurrency):
-    if request.method == "POST":
-        portfolio_item = get_object_or_404(Portfolio, user=request.user, cryptocurrency=cryptocurrency.lower())
-        portfolio_item.delete()
-        messages.success(request, f"Removed {cryptocurrency} from portfolio")
-        return redirect("portfolio")
-    return redirect("portfolio")
-
-@login_required
-def watchlist(request):
-    market_data = cache.get('market_data') or fetch_market_data() or {}
-    cache.set('market_data', market_data, timeout=3600)
-    price_map = {coin: Decimal(str(data["usd"])) for coin, data in market_data.items()}
-    watchlist_qs = Watchlist.objects.filter(user=request.user)
-    watchlist_data = [{
-        "cryptocurrency": w.cryptocurrency,
-        "current_price": price_map.get(w.cryptocurrency, Decimal('0.0'))
-    } for w in watchlist_qs]
-    return render(request, "watchlist.html", {"watchlist": watchlist_data})
-
-@login_required
-def add_to_watchlist(request):
-    if request.method == "POST":
-        cryptocurrency = request.POST.get("cryptocurrency")
-        try:
-            if not cryptocurrency:
-                raise ValidationError("Cryptocurrency is required.")
-            valid_coins = fetch_valid_coins()
-<<<<<<< HEAD
-            if cryptocurrency.lower() not in valid_coins:
-=======
-            if not valid_coins:
-                logger.warning("Valid coins list empty, skipping validation")
-            elif cryptocurrency.lower() not in valid_coins:
->>>>>>> 3c052a52
-                logger.info(f"Invalid cryptocurrency for watchlist: {cryptocurrency.lower()}")
-                raise ValidationError("Invalid cryptocurrency.")
-        except ValidationError as e:
-            messages.error(request, str(e))
-            return redirect("watchlist")
-
-        Watchlist.objects.create(
-            user=request.user,
-            cryptocurrency=cryptocurrency.lower()
-        )
-        messages.success(request, f"Added {cryptocurrency} to watchlist")
-        return redirect("watchlist")
-
-    return redirect("watchlist")
-
-@login_required
-def alerts(request):
-    alerts_qs = Alert.objects.filter(user=request.user)
-    return render(request, "alerts.html", {"alerts": alerts_qs})
-
-@login_required
-def add_alert(request):
-    if request.method == "POST":
-        cryptocurrency = request.POST.get("cryptocurrency")
-        target_price = request.POST.get("target_price")
-        condition = request.POST.get("condition")
-
-        try:
-            if not cryptocurrency or not target_price or not condition:
-                raise ValidationError("All fields are required.")
-            target_price = Decimal(target_price)
-            if target_price <= 0:
-                raise ValidationError("Target price must be positive.")
-            valid_coins = fetch_valid_coins()
-<<<<<<< HEAD
-            if cryptocurrency.lower() not in valid_coins:
-=======
-            if not valid_coins:
-                logger.warning("Valid coins list empty, skipping validation")
-            elif cryptocurrency.lower() not in valid_coins:
->>>>>>> 3c052a52
-                logger.info(f"Invalid cryptocurrency for alert: {cryptocurrency.lower()}")
-                raise ValidationError("Invalid cryptocurrency.")
-            if condition not in ["above", "below"]:
-                raise ValidationError("Invalid condition.")
-        except (ValidationError, ValueError) as e:
-            messages.error(request, str(e))
-            return redirect("alerts")
-
-        Alert.objects.create(
-            user=request.user,
-            cryptocurrency=cryptocurrency.lower(),
-            target_price=target_price,
-            condition=condition
-        )
-        messages.success(request, f"Alert set for {cryptocurrency}")
-        return redirect("alerts")
-
-    return redirect("alerts")
-
-@login_required
-def technical(request):
-    price_history = CryptoPrice.objects.order_by("-timestamp")[:50]
-    chart_data = {
-        "labels": [p.timestamp.strftime("%Y-%m-%d %H:%M") for p in price_history],
-        "values": [float(p.price_usd) for p in price_history]
-    }
-    return render(request, "technical.html", {"chart_data": chart_data})
-
-def custom_login(request):
-    if request.method == "POST":
-        form = AuthenticationForm(request, data=request.POST)
-        if form.is_valid():
-            login(request, form.get_user())
-            messages.success(request, "Logged in successfully!")
-            return redirect("dashboard")
-        messages.error(request, "Invalid credentials")
-        return render(request, "registration/login.html", {"form": form})
-    return render(request, "registration/login.html", {"form": AuthenticationForm()})
-
-def custom_logout(request):
-    logout(request)
-    messages.success(request, "Logged out successfully!")
-    return redirect("home")
-
-def register(request):
-    if request.method == "POST":
-        form = UserCreationForm(request.POST)
-        if form.is_valid():
-            form.save()
-            messages.success(request, "Account created successfully! Please log in.")
-            return redirect("login")
-        messages.error(request, "Please correct the errors below.")
-        return render(request, "registration/register.html", {"form": form})
-    return render(request, "registration/register.html", {"form": UserCreationForm()})
-
-def profile(request):
-    return render(request, 'profile.html', {'user': request.user})
-
-def settings(request):
-    return render(request, 'settings.html')
-
-def search(request):
-    query = request.GET.get('q', '')
-    market_data = cache.get('market_data') or fetch_market_data() or {}
-    cache.set('market_data', market_data, timeout=3600)
-    results = {k: v for k, v in market_data.items() if query.lower() in k.lower()}
-    return render(request, 'search.html', {'query': query, 'results': results})
-
-def about(request):
-    return render(request, 'about.html')
-
-def contact(request):
-    return render(request, 'contact.html')
-
-def terms(request):
-    return render(request, 'terms.html')
-
-def privacy(request):
-    return render(request, 'privacy.html')
-
-def news(request):
-    try:
-        news_data = fetch_news() or []
-    except Exception:
-        news_data = []
-        messages.error(request, "Failed to fetch news. Please try again later.")
-    return render(request, "news.html", {"news_data": news_data})
-
-def live_charts(request):
-    market_data = cache.get('market_data') or fetch_market_data() or {}
-    cache.set('market_data', market_data, timeout=3600)
-    return render(request, "live_charts.html", {"market_data": market_data})
-
-def market_data_api(request):
-    try:
-        market_data = cache.get('market_data') or fetch_market_data() or {}
-        query = request.GET.get('search', '').lower()
-        if query:
-            valid_coins = fetch_valid_coins()
-<<<<<<< HEAD
-            filtered_coins = [coin for coin in valid_coins if query in coin]
-            market_data = {
-                coin: market_data.get(coin, {"usd": 0.0, "usd_24h_change": 0.0, "volume_24h": 0.0, "sentiment": "Neutral"})
-                for coin in filtered_coins[:50]
-            }
-        cache.set('market_data', market_data, timeout=300)
-=======
-            if not valid_coins:
-                logger.warning("Valid coins list empty, returning empty market data")
-                market_data = {}
-            else:
-                filtered_coins = [coin for coin in valid_coins if query in coin]
-                market_data = {
-                    coin: market_data.get(coin, {"usd": 0.0, "usd_24h_change": 0.0, "volume_24h": 0.0, "sentiment": "Neutral"})
-                    for coin in filtered_coins[:50]
-                }
-        cache.set('market_data', market_data, timeout=3600)
->>>>>>> 3c052a52
-        sentiment_data = fetch_sentiment() or {"score": 0.5, "label": "Neutral"}
-        response = {
-            "market_data": market_data,
-            "sentiment": sentiment_data
-        }
-    except Exception as e:
-        logger.error(f"Error in market_data_api: {e}")
-        response = {"market_data": {}, "sentiment": {"score": 0.5, "label": "Neutral"}}
-    return JsonResponse(response)
-
-@login_required
-def alerts_api(request):
-    try:
-        alerts_qs = Alert.objects.filter(user=request.user)
-        alerts_data = [{
-            "cryptocurrency": alert.cryptocurrency,
-            "target_price": float(alert.target_price),
-            "condition": alert.condition,
-            "created_at": alert.created_at.strftime("%Y-%m-%d %H:%M:%S")
-        } for alert in alerts_qs]
-        return JsonResponse({"alerts": alerts_data})
-    except Exception as e:
-        return JsonResponse({"error": str(e)}, status=500)
-
-def clear_cache(request):
-    cache.clear()
-<<<<<<< HEAD
-    return JsonResponse({"status": "Cache cleared"})
-=======
-    return JsonResponse({"status": "Cache cleared"})
-
->>>>>>> 3c052a52
+from django.shortcuts import render, redirect, get_object_or_404
+from django.contrib import messages
+from django.contrib.auth import login, logout
+from django.contrib.auth.decorators import login_required
+from django.contrib.auth.forms import UserCreationForm, AuthenticationForm
+from django.core.exceptions import ValidationError
+from django.http import JsonResponse
+from django.core.cache import cache
+from django.views import View
+from decimal import Decimal
+import requests
+import logging
+import time
+from .models import Portfolio, Watchlist, Alert, CryptoPrice
+from .utils import fetch_market_data, fetch_valid_coins, fetch_news, fetch_sentiment
+
+logger = logging.getLogger(__name__)
+
+def home(request):
+    try:
+        market_data = cache.get('market_data') or fetch_market_data() or {}
+        formatted_data = {}
+        for coin_id, data in market_data.items():
+            formatted_data[coin_id] = {
+                'usd': data['usd'],
+                'usd_24h_change': data['usd_24h_change'],
+                'volume_24h': data['volume_24h'],
+                'sentiment': data.get('sentiment', 'Neutral'),
+                'name': ' '.join(word.capitalize() for word in coin_id.replace('_', ' ').split())
+            }
+        cache.set('market_data', formatted_data, timeout=3600)  # Cache for 1 hour
+    except Exception as e:
+        logger.error(f"Error in home view: {e}")
+        formatted_data = {}
+        messages.error(request, "Failed to fetch market data. Please try again later.")
+    return render(request, "home.html", {
+        "market_data": formatted_data,
+        "is_data_live": bool(formatted_data)
+    })
+
+@login_required
+def dashboard(request):
+    market_data = cache.get('market_data') or fetch_market_data() or {}
+    cache.set('market_data', market_data, timeout=3600)
+    price_map = {coin: Decimal(str(data["usd"])) for coin, data in market_data.items()}
+
+    portfolio_qs = Portfolio.objects.filter(user=request.user)
+    portfolio_empty = not portfolio_qs.exists()
+
+    current_value = sum(p.amount * price_map.get(p.cryptocurrency, Decimal('0.0')) for p in portfolio_qs)
+    invested = sum(p.amount * p.purchase_price for p in portfolio_qs)
+    profit_loss = current_value - invested
+
+    summary_data = {
+        "current_value": current_value,
+        "invested": invested,
+        "profit_loss": profit_loss
+    }
+
+    price_history = CryptoPrice.objects.order_by("-timestamp")[:50]
+    chart_data = {
+        "labels": [p.timestamp.strftime("%Y-%m-%d %H:%M") for p in price_history],
+        "values": [float(p.price_usd) for p in price_history]
+    }
+
+    portfolio_labels = [p.cryptocurrency.capitalize() for p in portfolio_qs]
+    portfolio_values = [float(p.amount * price_map.get(p.cryptocurrency, Decimal('0.0'))) for p in portfolio_qs]
+
+    return render(request, "dashboard.html", {
+        "market_data": market_data,
+        "summary_data": summary_data,
+        "chart_data": chart_data,
+        "portfolio_labels": portfolio_labels,
+        "portfolio_values": portfolio_values,
+        "portfolio_empty": portfolio_empty,
+        "is_data_live": bool(market_data)
+    })
+
+@login_required
+def portfolio(request):
+    market_data = cache.get('market_data') or fetch_market_data() or {}
+    cache.set('market_data', market_data, timeout=3600)
+    price_map = {coin: Decimal(str(data["usd"])) for coin, data in market_data.items()}
+
+    portfolio_qs = Portfolio.objects.filter(user=request.user)
+    # Batch fetch prices for coins not in top 50
+    missing_coins = [p.cryptocurrency for p in portfolio_qs if p.cryptocurrency not in price_map]
+    if missing_coins:
+        for attempt in range(3):
+            try:
+                coin_ids = ','.join(missing_coins)
+                response = requests.get(
+                    f"https://api.coingecko.com/api/v3/simple/price?ids={coin_ids}&vs_currencies=usd"
+                )
+                response.raise_for_status()
+                data = response.json()
+                for coin in missing_coins:
+                    price = data.get(coin, {}).get('usd', 0.0)
+                    price_map[coin] = Decimal(str(price))
+                logger.info(f"Fetched prices for {len(missing_coins)} missing coins: {missing_coins}")
+                break
+            except requests.exceptions.HTTPError as e:
+                if e.response.status_code == 429:
+                    wait_time = 2 ** attempt * 10
+                    logger.warning(f"Rate limit hit for batch price fetch. Retrying in {wait_time}s...")
+                    time.sleep(wait_time)
+                else:
+                    logger.error(f"Error fetching batch prices: {e}")
+                    break
+            except requests.RequestException as e:
+                logger.error(f"Error fetching batch prices: {e}")
+                break
+
+    portfolio_data = [{
+        "cryptocurrency": p.cryptocurrency,
+        "amount": p.amount,
+        "purchase_price": p.purchase_price,
+        "current_price": price_map.get(p.cryptocurrency, Decimal('0.0')),
+        "profit_loss": (price_map.get(p.cryptocurrency, Decimal('0.0')) * p.amount) -
+                       (p.purchase_price * p.amount)
+    } for p in portfolio_qs]
+
+    return render(request, "portfolio.html", {
+        "portfolio": portfolio_data,
+        "edit_item": None
+    })
+
+@login_required
+def add_to_portfolio(request):
+    if request.method == "POST":
+        cryptocurrency = request.POST.get("cryptocurrency")
+        amount = request.POST.get("amount")
+        purchase_price = request.POST.get("purchase_price")
+
+        try:
+            if not cryptocurrency or not amount or not purchase_price:
+                raise ValidationError("All fields are required.")
+            amount = Decimal(amount)
+            purchase_price = Decimal(purchase_price)
+            if amount <= 0 or purchase_price <= 0:
+                raise ValidationError("Amount and purchase price must be positive.")
+            valid_coins = fetch_valid_coins()
+            if not valid_coins:
+                logger.warning("Valid coins list empty, skipping validation")
+            elif cryptocurrency.lower() not in valid_coins:
+                logger.info(f"Invalid cryptocurrency: {cryptocurrency.lower()} not in {valid_coins[:10]}...")
+                raise ValidationError("Invalid cryptocurrency.")
+        except (ValidationError, ValueError) as e:
+            messages.error(request, str(e))
+            return redirect("portfolio")
+
+        Portfolio.objects.create(
+            user=request.user,
+            cryptocurrency=cryptocurrency.lower(),
+            amount=amount,
+            purchase_price=purchase_price
+        )
+        messages.success(request, f"Added {cryptocurrency} to portfolio")
+        return redirect("portfolio")
+
+    return redirect("portfolio")
+
+@login_required
+def edit_asset(request, cryptocurrency):
+    portfolio_item = get_object_or_404(Portfolio, user=request.user, cryptocurrency=cryptocurrency.lower())
+
+    if request.method == "POST":
+        amount = request.POST.get("amount")
+        purchase_price = request.POST.get("purchase_price")
+
+        try:
+            if not amount or not purchase_price:
+                raise ValidationError("All fields are required.")
+            amount = Decimal(amount)
+            purchase_price = Decimal(purchase_price)
+            if amount <= 0 or purchase_price <= 0:
+                raise ValidationError("Amount and purchase price must be positive.")
+        except (ValidationError, ValueError) as e:
+            messages.error(request, str(e))
+            return redirect("portfolio")
+
+        portfolio_item.amount = amount
+        portfolio_item.purchase_price = purchase_price
+        portfolio_item.save()
+        messages.success(request, f"Updated {cryptocurrency} in portfolio")
+        return redirect("portfolio")
+
+    market_data = cache.get('market_data') or fetch_market_data() or {}
+    cache.set('market_data', market_data, timeout=3600)
+    price_map = {coin: Decimal(str(data["usd"])) for coin, data in market_data.items()}
+    portfolio_qs = Portfolio.objects.filter(user=request.user)
+    portfolio_data = [{
+        "cryptocurrency": p.cryptocurrency,
+        "amount": p.amount,
+        "purchase_price": p.purchase_price,
+        "current_price": price_map.get(p.cryptocurrency, Decimal('0.0')),
+        "profit_loss": (price_map.get(p.cryptocurrency, Decimal('0.0')) * p.amount) -
+                       (p.purchase_price * p.amount)
+    } for p in portfolio_qs]
+
+    return render(request, "portfolio.html", {
+        "portfolio": portfolio_data,
+        "edit_item": portfolio_item
+    })
+
+@login_required
+def remove_asset(request, cryptocurrency):
+    if request.method == "POST":
+        portfolio_item = get_object_or_404(Portfolio, user=request.user, cryptocurrency=cryptocurrency.lower())
+        portfolio_item.delete()
+        messages.success(request, f"Removed {cryptocurrency} from portfolio")
+        return redirect("portfolio")
+    return redirect("portfolio")
+
+@login_required
+def watchlist(request):
+    market_data = cache.get('market_data') or fetch_market_data() or {}
+    cache.set('market_data', market_data, timeout=3600)
+    price_map = {coin: Decimal(str(data["usd"])) for coin, data in market_data.items()}
+    watchlist_qs = Watchlist.objects.filter(user=request.user)
+    watchlist_data = [{
+        "cryptocurrency": w.cryptocurrency,
+        "current_price": price_map.get(w.cryptocurrency, Decimal('0.0'))
+    } for w in watchlist_qs]
+    return render(request, "watchlist.html", {"watchlist": watchlist_data})
+
+@login_required
+def add_to_watchlist(request):
+    if request.method == "POST":
+        cryptocurrency = request.POST.get("cryptocurrency")
+        try:
+            if not cryptocurrency:
+                raise ValidationError("Cryptocurrency is required.")
+            valid_coins = fetch_valid_coins()
+            if not valid_coins:
+                logger.warning("Valid coins list empty, skipping validation")
+            elif cryptocurrency.lower() not in valid_coins:
+                logger.info(f"Invalid cryptocurrency for watchlist: {cryptocurrency.lower()}")
+                raise ValidationError("Invalid cryptocurrency.")
+        except ValidationError as e:
+            messages.error(request, str(e))
+            return redirect("watchlist")
+
+        Watchlist.objects.create(
+            user=request.user,
+            cryptocurrency=cryptocurrency.lower()
+        )
+        messages.success(request, f"Added {cryptocurrency} to watchlist")
+        return redirect("watchlist")
+
+    return redirect("watchlist")
+
+@login_required
+def alerts(request):
+    alerts_qs = Alert.objects.filter(user=request.user)
+    return render(request, "alerts.html", {"alerts": alerts_qs})
+
+@login_required
+def add_alert(request):
+    if request.method == "POST":
+        cryptocurrency = request.POST.get("cryptocurrency")
+        target_price = request.POST.get("target_price")
+        condition = request.POST.get("condition")
+
+        try:
+            if not cryptocurrency or not target_price or not condition:
+                raise ValidationError("All fields are required.")
+            target_price = Decimal(target_price)
+            if target_price <= 0:
+                raise ValidationError("Target price must be positive.")
+            valid_coins = fetch_valid_coins()
+            if not valid_coins:
+                logger.warning("Valid coins list empty, skipping validation")
+            elif cryptocurrency.lower() not in valid_coins:
+                logger.info(f"Invalid cryptocurrency for alert: {cryptocurrency.lower()}")
+                raise ValidationError("Invalid cryptocurrency.")
+            if condition not in ["above", "below"]:
+                raise ValidationError("Invalid condition.")
+        except (ValidationError, ValueError) as e:
+            messages.error(request, str(e))
+            return redirect("alerts")
+
+        Alert.objects.create(
+            user=request.user,
+            cryptocurrency=cryptocurrency.lower(),
+            target_price=target_price,
+            condition=condition
+        )
+        messages.success(request, f"Alert set for {cryptocurrency}")
+        return redirect("alerts")
+
+    return redirect("alerts")
+
+@login_required
+def technical(request):
+    price_history = CryptoPrice.objects.order_by("-timestamp")[:50]
+    chart_data = {
+        "labels": [p.timestamp.strftime("%Y-%m-%d %H:%M") for p in price_history],
+        "values": [float(p.price_usd) for p in price_history]
+    }
+    return render(request, "technical.html", {"chart_data": chart_data})
+
+def custom_login(request):
+    if request.method == "POST":
+        form = AuthenticationForm(request, data=request.POST)
+        if form.is_valid():
+            login(request, form.get_user())
+            messages.success(request, "Logged in successfully!")
+            return redirect("dashboard")
+        messages.error(request, "Invalid credentials")
+        return render(request, "registration/login.html", {"form": form})
+    return render(request, "registration/login.html", {"form": AuthenticationForm()})
+
+def custom_logout(request):
+    logout(request)
+    messages.success(request, "Logged out successfully!")
+    return redirect("home")
+
+def register(request):
+    if request.method == "POST":
+        form = UserCreationForm(request.POST)
+        if form.is_valid():
+            form.save()
+            messages.success(request, "Account created successfully! Please log in.")
+            return redirect("login")
+        messages.error(request, "Please correct the errors below.")
+        return render(request, "registration/register.html", {"form": form})
+    return render(request, "registration/register.html", {"form": UserCreationForm()})
+
+def profile(request):
+    return render(request, 'profile.html', {'user': request.user})
+
+def settings(request):
+    return render(request, 'settings.html')
+
+def search(request):
+    query = request.GET.get('q', '')
+    market_data = cache.get('market_data') or fetch_market_data() or {}
+    cache.set('market_data', market_data, timeout=3600)
+    results = {k: v for k, v in market_data.items() if query.lower() in k.lower()}
+    return render(request, 'search.html', {'query': query, 'results': results})
+
+def about(request):
+    return render(request, 'about.html')
+
+def contact(request):
+    return render(request, 'contact.html')
+
+def terms(request):
+    return render(request, 'terms.html')
+
+def privacy(request):
+    return render(request, 'privacy.html')
+
+def news(request):
+    try:
+        news_data = fetch_news() or []
+    except Exception:
+        news_data = []
+        messages.error(request, "Failed to fetch news. Please try again later.")
+    return render(request, "news.html", {"news_data": news_data})
+
+def live_charts(request):
+    market_data = cache.get('market_data') or fetch_market_data() or {}
+    cache.set('market_data', market_data, timeout=3600)
+    return render(request, "live_charts.html", {"market_data": market_data})
+
+def market_data_api(request):
+    try:
+        market_data = cache.get('market_data') or fetch_market_data() or {}
+        query = request.GET.get('search', '').lower()
+        if query:
+            valid_coins = fetch_valid_coins()
+            if not valid_coins:
+                logger.warning("Valid coins list empty, returning empty market data")
+                market_data = {}
+            else:
+                filtered_coins = [coin for coin in valid_coins if query in coin]
+                market_data = {
+                    coin: market_data.get(coin, {"usd": 0.0, "usd_24h_change": 0.0, "volume_24h": 0.0, "sentiment": "Neutral"})
+                    for coin in filtered_coins[:50]
+                }
+        cache.set('market_data', market_data, timeout=3600)
+        sentiment_data = fetch_sentiment() or {"score": 0.5, "label": "Neutral"}
+        response = {
+            "market_data": market_data,
+            "sentiment": sentiment_data
+        }
+    except Exception as e:
+        logger.error(f"Error in market_data_api: {e}")
+        response = {"market_data": {}, "sentiment": {"score": 0.5, "label": "Neutral"}}
+    return JsonResponse(response)
+
+@login_required
+def alerts_api(request):
+    try:
+        alerts_qs = Alert.objects.filter(user=request.user)
+        alerts_data = [{
+            "cryptocurrency": alert.cryptocurrency,
+            "target_price": float(alert.target_price),
+            "condition": alert.condition,
+            "created_at": alert.created_at.strftime("%Y-%m-%d %H:%M:%S")
+        } for alert in alerts_qs]
+        return JsonResponse({"alerts": alerts_data})
+    except Exception as e:
+        return JsonResponse({"error": str(e)}, status=500)
+
+def clear_cache(request):
+    cache.clear()
+    messages.success(request, "Cache cleared successfully!")
+    return redirect("home")
+
+# Health Check Views
+class HealthCheckView(View):
+    """Simple health check endpoint"""
+    def get(self, request):
+        return JsonResponse({
+            'status': 'healthy',
+            'timestamp': time.time(),
+            'service': 'crypto_tracker'
+        })
+
+class ReadinessCheckView(View):
+    """Readiness check endpoint"""
+    def get(self, request):
+        try:
+            # Check database connectivity
+            from django.db import connection
+            with connection.cursor() as cursor:
+                cursor.execute("SELECT 1")
+            
+            # Check cache connectivity
+            cache.set('readiness_check', 'ok', timeout=60)
+            cache_status = cache.get('readiness_check')
+            
+            if cache_status != 'ok':
+                raise Exception("Cache not accessible")
+            
+            return JsonResponse({
+                'status': 'ready',
+                'timestamp': time.time(),
+                'checks': {
+                    'database': 'ok',
+                    'cache': 'ok'
+                }
+            })
+        except Exception as e:
+            return JsonResponse({
+                'status': 'not ready',
+                'error': str(e),
+                'timestamp': time.time(),
+                'checks': {
+                    'database': 'error',
+                    'cache': 'error'
+                }
+            }, status=503)