import requests
import logging
import time
from django.core.cache import cache
from django.conf import settings
from functools import wraps

logger = logging.getLogger(__name__)

def rate_limit_handler(max_retries=3, base_delay=20):
    """Decorator to handle rate limiting with exponential backoff"""
    def decorator(func):
        @wraps(func)
        def wrapper(*args, **kwargs):
            for attempt in range(max_retries):
                try:
                    return func(*args, **kwargs)
                except requests.exceptions.HTTPError as e:
                    if e.response.status_code == 429:  # Too Many Requests
                        if attempt < max_retries - 1:
                            delay = base_delay * (2 ** attempt)  # Exponential backoff
                            logger.warning(f"Rate limit hit for {func.__name__}. Retrying in {delay}s... (attempt {attempt + 1}/{max_retries})")
                            time.sleep(delay)
                            continue
                        else:
                            logger.error(f"Max retries exceeded for {func.__name__}. Rate limit still active.")
                            return None
                    else:
                        raise e
                except Exception as e:
                    logger.error(f"Error in {func.__name__}: {e}")
                    return None
            return None
        return wrapper
    return decorator

@rate_limit_handler(max_retries=3, base_delay=20)
def fetch_market_data():
    """
    Fetch market data with caching and rate limit handling.
    Cache results for 5 minutes to reduce API calls.
    """
    # Check cache first
    cached_data = cache.get('market_data')
    if cached_data is not None:
        logger.info(f"Retrieved market data from cache ({len(cached_data)} coins)")
        return cached_data
    
    try:
        # Add timeout to prevent worker timeouts
        response = requests.get(
            "https://api.coingecko.com/api/v3/coins/markets?vs_currency=usd&order=market_cap_desc&per_page=50&page=1&sparkline=false",
            timeout=30  # 30 second timeout
        )
        response.raise_for_status()
        data = response.json()
        
        market_data = {
            coin['id']: {
                "usd": coin['current_price'],
                "usd_24h_change": coin['price_change_percentage_24h'],
                "volume_24h": coin['total_volume'],
                "sentiment": "Neutral"  # Placeholder
            } for coin in data
        }
        
        # Cache for 5 minutes
        cache.set('market_data', market_data, timeout=300)
        logger.info(f"Fetched and cached {len(data)} coins for market data")
        return market_data
        
    except requests.Timeout:
        logger.error("Timeout while fetching market data")
        return {}
    except requests.RequestException as e:
        logger.error(f"Error fetching market data: {e}")
        return {}

def fetch_valid_coins():
    """
    Fetch the list of all valid cryptocurrency IDs from CoinGecko.
    Cache the result for 24 hours to avoid rate limits.
    """
    valid_coins = cache.get('valid_coins')
    if valid_coins is not None:
        logger.info(f"Retrieved {len(valid_coins)} valid coins from cache")
        return valid_coins
    
    try:
        response = requests.get(
            "https://api.coingecko.com/api/v3/coins/list",
            timeout=30
        )
        response.raise_for_status()
        data = response.json()
        valid_coins = [coin['id'].lower() for coin in data]
        cache.set('valid_coins', valid_coins, timeout=86400)  # Cache for 24 hours
        logger.info(f"Fetched {len(valid_coins)} valid coins from CoinGecko")
        return valid_coins
    except requests.RequestException as e:
        logger.error(f"Error fetching valid coins: {e}")
        return []

@rate_limit_handler(max_retries=2, base_delay=10)
def fetch_news():
    """
    Fetch news with caching to reduce API calls.
    Cache results for 10 minutes.
    """
    # Check cache first
    cached_news = cache.get('crypto_news')
    if cached_news is not None:
        logger.info(f"Retrieved {len(cached_news)} news articles from cache")
        return cached_news
    
    try:
        api_key = getattr(settings, 'NEWSAPI_KEY', 'your-newsapi-key')
        if api_key == 'your-newsapi-key':
            logger.warning("NewsAPI key not configured")
            return []
            
        url = f"https://newsapi.org/v2/everything?q=cryptocurrency+bitcoin+ethereum&apiKey={api_key}&language=en&sortBy=publishedAt&pageSize=20"
        response = requests.get(url, timeout=30)
        response.raise_for_status()
        articles = response.json().get('articles', [])
        
        news_data = [{
            "title": article["title"],
            "source": article["source"]["name"],
            "published_at": article["publishedAt"],
            "url": article["url"],
            "description": article["description"] or "",
            "sentiment": analyze_article_sentiment(article["title"] + " " + (article["description"] or ""))
        } for article in articles]
        
        # Cache for 10 minutes
        cache.set('crypto_news', news_data, timeout=600)
        logger.info(f"Fetched and cached {len(news_data)} news articles")
        return news_data
        
    except requests.RequestException as e:
        logger.error(f"Error fetching news: {e}")
        return []

def analyze_article_sentiment(text):
    """Analyze sentiment of article text"""
    positive_keywords = ["bullish", "surge", "rise", "gain", "success", "growth", "rally", "boom", "soar"]
    negative_keywords = ["bearish", "drop", "fall", "crash", "loss", "decline", "plunge", "dump", "tank"]
    
    text = text.lower()
    score = 0.5
    
    positive_count = sum(1 for keyword in positive_keywords if keyword in text)
    negative_count = sum(1 for keyword in negative_keywords if keyword in text)
    
    if positive_count > negative_count:
        score = min(0.9, 0.5 + (positive_count * 0.1))
    elif negative_count > positive_count:
        score = max(0.1, 0.5 - (negative_count * 0.1))
    
    label = "Positive" if score > 0.6 else "Negative" if score < 0.4 else "Neutral"
    return {"score": score, "label": label}

@rate_limit_handler(max_retries=2, base_delay=15)
def fetch_sentiment():
    """
    Fetch sentiment data with caching.
    Cache results for 15 minutes.
    """
    # Check cache first
    cached_sentiment = cache.get('crypto_sentiment')
    if cached_sentiment is not None:
        logger.info("Retrieved sentiment data from cache")
        return cached_sentiment
    
    try:
        response = requests.get("https://api.sentiment.io/v1/crypto-sentiment", timeout=30)
        response.raise_for_status()
        data = response.json()
        score = data.get("score", 0.5)
        label = "Positive" if score > 0.6 else "Negative" if score < 0.4 else "Neutral"
        
        sentiment_data = {"score": score, "label": label}
        
        # Cache for 15 minutes
        cache.set('crypto_sentiment', sentiment_data, timeout=900)
        logger.info("Fetched and cached sentiment data")
        return sentiment_data
        
    except requests.RequestException as e:
        logger.error(f"Error fetching sentiment: {e}")
        return {"score": 0.5, "label": "Neutral"}

# Utility function to clear all caches if needed
def clear_all_caches():
    """Clear all cached data"""
    cache.delete_many(['market_data', 'valid_coins', 'crypto_news', 'crypto_sentiment'])
<<<<<<< HEAD
    logger.info("Cleared all cached data")
=======
    logger.info("Cleared all cached data")

>>>>>>> 3c052a52
<|MERGE_RESOLUTION|>--- conflicted
+++ resolved
@@ -1,203 +1,198 @@
-import requests
-import logging
-import time
-from django.core.cache import cache
-from django.conf import settings
-from functools import wraps
-
-logger = logging.getLogger(__name__)
-
-def rate_limit_handler(max_retries=3, base_delay=20):
-    """Decorator to handle rate limiting with exponential backoff"""
-    def decorator(func):
-        @wraps(func)
-        def wrapper(*args, **kwargs):
-            for attempt in range(max_retries):
-                try:
-                    return func(*args, **kwargs)
-                except requests.exceptions.HTTPError as e:
-                    if e.response.status_code == 429:  # Too Many Requests
-                        if attempt < max_retries - 1:
-                            delay = base_delay * (2 ** attempt)  # Exponential backoff
-                            logger.warning(f"Rate limit hit for {func.__name__}. Retrying in {delay}s... (attempt {attempt + 1}/{max_retries})")
-                            time.sleep(delay)
-                            continue
-                        else:
-                            logger.error(f"Max retries exceeded for {func.__name__}. Rate limit still active.")
-                            return None
-                    else:
-                        raise e
-                except Exception as e:
-                    logger.error(f"Error in {func.__name__}: {e}")
-                    return None
-            return None
-        return wrapper
-    return decorator
-
-@rate_limit_handler(max_retries=3, base_delay=20)
-def fetch_market_data():
-    """
-    Fetch market data with caching and rate limit handling.
-    Cache results for 5 minutes to reduce API calls.
-    """
-    # Check cache first
-    cached_data = cache.get('market_data')
-    if cached_data is not None:
-        logger.info(f"Retrieved market data from cache ({len(cached_data)} coins)")
-        return cached_data
-    
-    try:
-        # Add timeout to prevent worker timeouts
-        response = requests.get(
-            "https://api.coingecko.com/api/v3/coins/markets?vs_currency=usd&order=market_cap_desc&per_page=50&page=1&sparkline=false",
-            timeout=30  # 30 second timeout
-        )
-        response.raise_for_status()
-        data = response.json()
-        
-        market_data = {
-            coin['id']: {
-                "usd": coin['current_price'],
-                "usd_24h_change": coin['price_change_percentage_24h'],
-                "volume_24h": coin['total_volume'],
-                "sentiment": "Neutral"  # Placeholder
-            } for coin in data
-        }
-        
-        # Cache for 5 minutes
-        cache.set('market_data', market_data, timeout=300)
-        logger.info(f"Fetched and cached {len(data)} coins for market data")
-        return market_data
-        
-    except requests.Timeout:
-        logger.error("Timeout while fetching market data")
-        return {}
-    except requests.RequestException as e:
-        logger.error(f"Error fetching market data: {e}")
-        return {}
-
-def fetch_valid_coins():
-    """
-    Fetch the list of all valid cryptocurrency IDs from CoinGecko.
-    Cache the result for 24 hours to avoid rate limits.
-    """
-    valid_coins = cache.get('valid_coins')
-    if valid_coins is not None:
-        logger.info(f"Retrieved {len(valid_coins)} valid coins from cache")
-        return valid_coins
-    
-    try:
-        response = requests.get(
-            "https://api.coingecko.com/api/v3/coins/list",
-            timeout=30
-        )
-        response.raise_for_status()
-        data = response.json()
-        valid_coins = [coin['id'].lower() for coin in data]
-        cache.set('valid_coins', valid_coins, timeout=86400)  # Cache for 24 hours
-        logger.info(f"Fetched {len(valid_coins)} valid coins from CoinGecko")
-        return valid_coins
-    except requests.RequestException as e:
-        logger.error(f"Error fetching valid coins: {e}")
-        return []
-
-@rate_limit_handler(max_retries=2, base_delay=10)
-def fetch_news():
-    """
-    Fetch news with caching to reduce API calls.
-    Cache results for 10 minutes.
-    """
-    # Check cache first
-    cached_news = cache.get('crypto_news')
-    if cached_news is not None:
-        logger.info(f"Retrieved {len(cached_news)} news articles from cache")
-        return cached_news
-    
-    try:
-        api_key = getattr(settings, 'NEWSAPI_KEY', 'your-newsapi-key')
-        if api_key == 'your-newsapi-key':
-            logger.warning("NewsAPI key not configured")
-            return []
-            
-        url = f"https://newsapi.org/v2/everything?q=cryptocurrency+bitcoin+ethereum&apiKey={api_key}&language=en&sortBy=publishedAt&pageSize=20"
-        response = requests.get(url, timeout=30)
-        response.raise_for_status()
-        articles = response.json().get('articles', [])
-        
-        news_data = [{
-            "title": article["title"],
-            "source": article["source"]["name"],
-            "published_at": article["publishedAt"],
-            "url": article["url"],
-            "description": article["description"] or "",
-            "sentiment": analyze_article_sentiment(article["title"] + " " + (article["description"] or ""))
-        } for article in articles]
-        
-        # Cache for 10 minutes
-        cache.set('crypto_news', news_data, timeout=600)
-        logger.info(f"Fetched and cached {len(news_data)} news articles")
-        return news_data
-        
-    except requests.RequestException as e:
-        logger.error(f"Error fetching news: {e}")
-        return []
-
-def analyze_article_sentiment(text):
-    """Analyze sentiment of article text"""
-    positive_keywords = ["bullish", "surge", "rise", "gain", "success", "growth", "rally", "boom", "soar"]
-    negative_keywords = ["bearish", "drop", "fall", "crash", "loss", "decline", "plunge", "dump", "tank"]
-    
-    text = text.lower()
-    score = 0.5
-    
-    positive_count = sum(1 for keyword in positive_keywords if keyword in text)
-    negative_count = sum(1 for keyword in negative_keywords if keyword in text)
-    
-    if positive_count > negative_count:
-        score = min(0.9, 0.5 + (positive_count * 0.1))
-    elif negative_count > positive_count:
-        score = max(0.1, 0.5 - (negative_count * 0.1))
-    
-    label = "Positive" if score > 0.6 else "Negative" if score < 0.4 else "Neutral"
-    return {"score": score, "label": label}
-
-@rate_limit_handler(max_retries=2, base_delay=15)
-def fetch_sentiment():
-    """
-    Fetch sentiment data with caching.
-    Cache results for 15 minutes.
-    """
-    # Check cache first
-    cached_sentiment = cache.get('crypto_sentiment')
-    if cached_sentiment is not None:
-        logger.info("Retrieved sentiment data from cache")
-        return cached_sentiment
-    
-    try:
-        response = requests.get("https://api.sentiment.io/v1/crypto-sentiment", timeout=30)
-        response.raise_for_status()
-        data = response.json()
-        score = data.get("score", 0.5)
-        label = "Positive" if score > 0.6 else "Negative" if score < 0.4 else "Neutral"
-        
-        sentiment_data = {"score": score, "label": label}
-        
-        # Cache for 15 minutes
-        cache.set('crypto_sentiment', sentiment_data, timeout=900)
-        logger.info("Fetched and cached sentiment data")
-        return sentiment_data
-        
-    except requests.RequestException as e:
-        logger.error(f"Error fetching sentiment: {e}")
-        return {"score": 0.5, "label": "Neutral"}
-
-# Utility function to clear all caches if needed
-def clear_all_caches():
-    """Clear all cached data"""
-    cache.delete_many(['market_data', 'valid_coins', 'crypto_news', 'crypto_sentiment'])
-<<<<<<< HEAD
-    logger.info("Cleared all cached data")
-=======
-    logger.info("Cleared all cached data")
-
->>>>>>> 3c052a52
+import requests
+import logging
+import time
+from django.core.cache import cache
+from django.conf import settings
+from functools import wraps
+
+logger = logging.getLogger(__name__)
+
+def rate_limit_handler(max_retries=3, base_delay=20):
+    """Decorator to handle rate limiting with exponential backoff"""
+    def decorator(func):
+        @wraps(func)
+        def wrapper(*args, **kwargs):
+            for attempt in range(max_retries):
+                try:
+                    return func(*args, **kwargs)
+                except requests.exceptions.HTTPError as e:
+                    if e.response.status_code == 429:  # Too Many Requests
+                        if attempt < max_retries - 1:
+                            delay = base_delay * (2 ** attempt)  # Exponential backoff
+                            logger.warning(f"Rate limit hit for {func.__name__}. Retrying in {delay}s... (attempt {attempt + 1}/{max_retries})")
+                            time.sleep(delay)
+                            continue
+                        else:
+                            logger.error(f"Max retries exceeded for {func.__name__}. Rate limit still active.")
+                            return None
+                    else:
+                        raise e
+                except Exception as e:
+                    logger.error(f"Error in {func.__name__}: {e}")
+                    return None
+            return None
+        return wrapper
+    return decorator
+
+@rate_limit_handler(max_retries=3, base_delay=20)
+def fetch_market_data():
+    """
+    Fetch market data with caching and rate limit handling.
+    Cache results for 5 minutes to reduce API calls.
+    """
+    # Check cache first
+    cached_data = cache.get('market_data')
+    if cached_data is not None:
+        logger.info(f"Retrieved market data from cache ({len(cached_data)} coins)")
+        return cached_data
+    
+    try:
+        # Add timeout to prevent worker timeouts
+        response = requests.get(
+            "https://api.coingecko.com/api/v3/coins/markets?vs_currency=usd&order=market_cap_desc&per_page=50&page=1&sparkline=false",
+            timeout=30  # 30 second timeout
+        )
+        response.raise_for_status()
+        data = response.json()
+        
+        market_data = {
+            coin['id']: {
+                "usd": coin['current_price'],
+                "usd_24h_change": coin['price_change_percentage_24h'],
+                "volume_24h": coin['total_volume'],
+                "sentiment": "Neutral"  # Placeholder
+            } for coin in data
+        }
+        
+        # Cache for 5 minutes
+        cache.set('market_data', market_data, timeout=300)
+        logger.info(f"Fetched and cached {len(data)} coins for market data")
+        return market_data
+        
+    except requests.Timeout:
+        logger.error("Timeout while fetching market data")
+        return {}
+    except requests.RequestException as e:
+        logger.error(f"Error fetching market data: {e}")
+        return {}
+
+def fetch_valid_coins():
+    """
+    Fetch the list of all valid cryptocurrency IDs from CoinGecko.
+    Cache the result for 24 hours to avoid rate limits.
+    """
+    valid_coins = cache.get('valid_coins')
+    if valid_coins is not None:
+        logger.info(f"Retrieved {len(valid_coins)} valid coins from cache")
+        return valid_coins
+    
+    try:
+        response = requests.get(
+            "https://api.coingecko.com/api/v3/coins/list",
+            timeout=30
+        )
+        response.raise_for_status()
+        data = response.json()
+        valid_coins = [coin['id'].lower() for coin in data]
+        cache.set('valid_coins', valid_coins, timeout=86400)  # Cache for 24 hours
+        logger.info(f"Fetched {len(valid_coins)} valid coins from CoinGecko")
+        return valid_coins
+    except requests.RequestException as e:
+        logger.error(f"Error fetching valid coins: {e}")
+        return []
+
+@rate_limit_handler(max_retries=2, base_delay=10)
+def fetch_news():
+    """
+    Fetch news with caching to reduce API calls.
+    Cache results for 10 minutes.
+    """
+    # Check cache first
+    cached_news = cache.get('crypto_news')
+    if cached_news is not None:
+        logger.info(f"Retrieved {len(cached_news)} news articles from cache")
+        return cached_news
+    
+    try:
+        api_key = getattr(settings, 'NEWSAPI_KEY', 'your-newsapi-key')
+        if api_key == 'your-newsapi-key':
+            logger.warning("NewsAPI key not configured")
+            return []
+            
+        url = f"https://newsapi.org/v2/everything?q=cryptocurrency+bitcoin+ethereum&apiKey={api_key}&language=en&sortBy=publishedAt&pageSize=20"
+        response = requests.get(url, timeout=30)
+        response.raise_for_status()
+        articles = response.json().get('articles', [])
+        
+        news_data = [{
+            "title": article["title"],
+            "source": article["source"]["name"],
+            "published_at": article["publishedAt"],
+            "url": article["url"],
+            "description": article["description"] or "",
+            "sentiment": analyze_article_sentiment(article["title"] + " " + (article["description"] or ""))
+        } for article in articles]
+        
+        # Cache for 10 minutes
+        cache.set('crypto_news', news_data, timeout=600)
+        logger.info(f"Fetched and cached {len(news_data)} news articles")
+        return news_data
+        
+    except requests.RequestException as e:
+        logger.error(f"Error fetching news: {e}")
+        return []
+
+def analyze_article_sentiment(text):
+    """Analyze sentiment of article text"""
+    positive_keywords = ["bullish", "surge", "rise", "gain", "success", "growth", "rally", "boom", "soar"]
+    negative_keywords = ["bearish", "drop", "fall", "crash", "loss", "decline", "plunge", "dump", "tank"]
+    
+    text = text.lower()
+    score = 0.5
+    
+    positive_count = sum(1 for keyword in positive_keywords if keyword in text)
+    negative_count = sum(1 for keyword in negative_keywords if keyword in text)
+    
+    if positive_count > negative_count:
+        score = min(0.9, 0.5 + (positive_count * 0.1))
+    elif negative_count > positive_count:
+        score = max(0.1, 0.5 - (negative_count * 0.1))
+    
+    label = "Positive" if score > 0.6 else "Negative" if score < 0.4 else "Neutral"
+    return {"score": score, "label": label}
+
+@rate_limit_handler(max_retries=2, base_delay=15)
+def fetch_sentiment():
+    """
+    Fetch sentiment data with caching.
+    Cache results for 15 minutes.
+    """
+    # Check cache first
+    cached_sentiment = cache.get('crypto_sentiment')
+    if cached_sentiment is not None:
+        logger.info("Retrieved sentiment data from cache")
+        return cached_sentiment
+    
+    try:
+        response = requests.get("https://api.sentiment.io/v1/crypto-sentiment", timeout=30)
+        response.raise_for_status()
+        data = response.json()
+        score = data.get("score", 0.5)
+        label = "Positive" if score > 0.6 else "Negative" if score < 0.4 else "Neutral"
+        
+        sentiment_data = {"score": score, "label": label}
+        
+        # Cache for 15 minutes
+        cache.set('crypto_sentiment', sentiment_data, timeout=900)
+        logger.info("Fetched and cached sentiment data")
+        return sentiment_data
+        
+    except requests.RequestException as e:
+        logger.error(f"Error fetching sentiment: {e}")
+        return {"score": 0.5, "label": "Neutral"}
+
+# Utility function to clear all caches if needed
+def clear_all_caches():
+    """Clear all cached data"""
+    cache.delete_many(['market_data', 'valid_coins', 'crypto_news', 'crypto_sentiment'])
+